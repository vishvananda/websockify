--- conflicted
+++ resolved
@@ -6,7 +6,7 @@
  * See README.md for usage and integration instructions.
  */
 
-//"use strict";
+"use strict";
 /*jslint bitwise: false, white: false */
 /*global window, document, navigator, ActiveXObject*/
 
@@ -15,7 +15,95 @@
 
 
 /*
-<<<<<<< HEAD
+ * Simple DOM selector by ID
+ */
+if (!window.$) {
+    $ = function (id) {
+        if (document.getElementById) {
+            return document.getElementById(id);
+        } else if (document.all) {
+            return document.all[id];
+        } else if (document.layers) {
+            return document.layers[id];
+        }
+        return undefined;
+    };
+}
+
+/*
+ * Make arrays quack
+ */
+
+Array.prototype.shift8 = function () {
+    return this.shift();
+};
+Array.prototype.push8 = function (num) {
+    this.push(num & 0xFF);
+};
+
+Array.prototype.shift16 = function () {
+    return (this.shift() << 8) +
+           (this.shift()     );
+};
+Array.prototype.push16 = function (num) {
+    this.push((num >> 8) & 0xFF,
+              (num     ) & 0xFF  );
+};
+Array.prototype.push16le = function (num) {
+    this.push((num     ) & 0xFF,
+              (num >> 8) & 0xFF  );
+};
+
+
+Array.prototype.shift32 = function () {
+    return (this.shift() << 24) +
+           (this.shift() << 16) +
+           (this.shift() <<  8) +
+           (this.shift()      );
+};
+Array.prototype.get32 = function (off) {
+    return (this[off    ] << 24) +
+           (this[off + 1] << 16) +
+           (this[off + 2] <<  8) +
+           (this[off + 3]      );
+};
+Array.prototype.push32 = function (num) {
+    this.push((num >> 24) & 0xFF,
+              (num >> 16) & 0xFF,
+              (num >>  8) & 0xFF,
+              (num      ) & 0xFF  );
+};
+Array.prototype.push32le = function (num) {
+    this.push((num      ) & 0xFF,
+              (num >>  8) & 0xFF,
+              (num >> 16) & 0xFF,
+              (num >> 24) & 0xFF  );
+};
+
+
+Array.prototype.shiftStr = function (len) {
+    var arr = this.splice(0, len);
+    return arr.map(function (num) {
+            return String.fromCharCode(num); } ).join('');
+};
+Array.prototype.pushStr = function (str) {
+    var i, n = str.length;
+    for (i=0; i < n; i+=1) {
+        this.push(str.charCodeAt(i));
+    }
+};
+
+Array.prototype.shiftBytes = function (len) {
+    return this.splice(0, len);
+};
+
+/* 
+ * ------------------------------------------------------
+ * Namespaced in Util
+ * ------------------------------------------------------
+ */
+
+/*
  * Logging/debug routines
  */
 
@@ -36,129 +124,6 @@
 
     Util.Debug = Util.Info = Util.Warn = Util.Error = function (msg) {};
     switch (level) {
-        case 'none': break;
-        case 'debug': Util.Debug = function (msg) { console.log(msg); };
-        case 'info':  Util.Info  = function (msg) { console.log(msg); };
-        case 'warn':  Util.Warn  = function (msg) { console.warn(msg); };
-        case 'error': Util.Error = function (msg) { console.error(msg); };
-            break;
-        default:
-            throw("invalid logging type '" + level + "'");
-    }
-}
-
-/*
-=======
->>>>>>> 8db09746
- * Simple DOM selector by ID
- */
-if (!window.$) {
-    $ = function (id) {
-        if (document.getElementById) {
-            return document.getElementById(id);
-        } else if (document.all) {
-            return document.all[id];
-        } else if (document.layers) {
-            return document.layers[id];
-        }
-        return undefined;
-    };
-}
-
-/*
- * Make arrays quack
- */
-
-Array.prototype.shift8 = function () {
-    return this.shift();
-};
-Array.prototype.push8 = function (num) {
-    this.push(num & 0xFF);
-};
-
-Array.prototype.shift16 = function () {
-    return (this.shift() << 8) +
-           (this.shift()     );
-};
-Array.prototype.push16 = function (num) {
-    this.push((num >> 8) & 0xFF,
-              (num     ) & 0xFF  );
-};
-Array.prototype.push16le = function (num) {
-    this.push((num     ) & 0xFF,
-              (num >> 8) & 0xFF  );
-};
-
-
-Array.prototype.shift32 = function () {
-    return (this.shift() << 24) +
-           (this.shift() << 16) +
-           (this.shift() <<  8) +
-           (this.shift()      );
-};
-Array.prototype.get32 = function (off) {
-    return (this[off    ] << 24) +
-           (this[off + 1] << 16) +
-           (this[off + 2] <<  8) +
-           (this[off + 3]      );
-};
-Array.prototype.push32 = function (num) {
-    this.push((num >> 24) & 0xFF,
-              (num >> 16) & 0xFF,
-              (num >>  8) & 0xFF,
-              (num      ) & 0xFF  );
-};
-Array.prototype.push32le = function (num) {
-    this.push((num      ) & 0xFF,
-              (num >>  8) & 0xFF,
-              (num >> 16) & 0xFF,
-              (num >> 24) & 0xFF  );
-};
-
-
-Array.prototype.shiftStr = function (len) {
-    var arr = this.splice(0, len);
-    return arr.map(function (num) {
-            return String.fromCharCode(num); } ).join('');
-};
-Array.prototype.pushStr = function (str) {
-    var i, n = str.length;
-    for (i=0; i < n; i+=1) {
-        this.push(str.charCodeAt(i));
-    }
-};
-
-Array.prototype.shiftBytes = function (len) {
-    return this.splice(0, len);
-};
-
-/* 
- * ------------------------------------------------------
- * Namespaced in Util
- * ------------------------------------------------------
- */
-
-/*
- * Logging/debug routines
- */
-
-Util.init_logging = function (level) {
-    if (typeof window.console === "undefined") {
-        if (typeof window.opera !== "undefined") {
-            window.console = {
-                'log'  : window.opera.postError,
-                'warn' : window.opera.postError,
-                'error': window.opera.postError };
-        } else {
-            window.console = {
-                'log'  : function(m) {},
-                'warn' : function(m) {},
-                'error': function(m) {}};
-        }
-    }
-
-    Util.Debug = Util.Info = Util.Warn = Util.Error = function (msg) {};
-    switch (level) {
         case 'debug': Util.Debug = function (msg) { console.log(msg); };
         case 'info':  Util.Info  = function (msg) { console.log(msg); };
         case 'warn':  Util.Warn  = function (msg) { console.warn(msg); };
@@ -196,8 +161,6 @@
     return msg;
 };
 
-<<<<<<< HEAD
-=======
 // Read a query string variable
 Util.getQueryVar = function(name, defVal) {
     var re = new RegExp('[?][^#]*' + name + '=([^&#]*)');
@@ -233,7 +196,6 @@
 
 
 
->>>>>>> 8db09746
 /*
  * Cross-browser routines
  */
@@ -353,20 +315,11 @@
 };
 
 Util.readCookie = function(name, defaultValue) {
-<<<<<<< HEAD
-    var nameEQ = name + "=";
-    var ca = document.cookie.split(';');
-    for(var i=0;i < ca.length;i++) {
-        var c = ca[i];
-        while (c.charAt(0)==' ') c = c.substring(1,c.length);
-        if (c.indexOf(nameEQ) == 0) return c.substring(nameEQ.length,c.length);
-=======
     var i, c, nameEQ = name + "=", ca = document.cookie.split(';');
     for(i=0; i < ca.length; i += 1) {
         c = ca[i];
         while (c.charAt(0) === ' ') { c = c.substring(1,c.length); }
         if (c.indexOf(nameEQ) === 0) { return c.substring(nameEQ.length,c.length); }
->>>>>>> 8db09746
     }
     return (typeof defaultValue !== 'undefined') ? defaultValue : null;
 };
@@ -379,13 +332,8 @@
  * Alternate stylesheet selection
  */
 Util.getStylesheets = function() { var i, links, sheets = [];
-<<<<<<< HEAD
-    links = document.getElementsByTagName("link")
-    for (i = 0; i < links.length; i++) {
-=======
     links = document.getElementsByTagName("link");
     for (i = 0; i < links.length; i += 1) {
->>>>>>> 8db09746
         if (links[i].title &&
             links[i].rel.toUpperCase().indexOf("STYLESHEET") > -1) {
             sheets.push(links[i]);
@@ -412,9 +360,4 @@
         }
     }
     return sheet;
-<<<<<<< HEAD
-};
-
-=======
-};
->>>>>>> 8db09746
+};