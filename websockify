#!/usr/bin/env python

'''
A WebSocket to TCP socket proxy with support for "wss://" encryption.
Copyright 2011 Joel Martin
Licensed under LGPL version 3 (see docs/LICENSE.LGPL-3)

You can make a cert/key with openssl using:
openssl req -new -x509 -days 365 -nodes -out self.pem -keyout self.pem
as taken from http://docs.python.org/dev/library/ssl.html#certificates

'''

import socket, optparse, time, os, sys, subprocess
from select import select
import websocket

class WebSocketProxy(websocket.WebSocketServer):
    """
    Proxy traffic to and from a WebSockets client to a normal TCP
    socket server target. All traffic to/from the client is base64
    encoded/decoded to allow binary data to be sent/received to/from
    the target.
    """

    buffer_size = 65536

    traffic_legend = """
Traffic Legend:
    }  - Client receive
    }. - Client receive partial
    {  - Target receive

    >  - Target send
    >. - Target send partial
    <  - Client send
    <. - Client send partial
"""

    def __init__(self, *args, **kwargs):
        # Save off proxy specific options
        self.target_host    = kwargs.pop('target_host')
        self.target_port    = kwargs.pop('target_port')
        self.wrap_cmd       = kwargs.pop('wrap_cmd')
        self.wrap_mode      = kwargs.pop('wrap_mode')
        self.ssl_target     = kwargs.pop('ssl_target')
        # Last 3 timestamps command was run
        self.wrap_times    = [0, 0, 0]

        if self.wrap_cmd:
            rebinder_path = ['./', os.path.dirname(sys.argv[0])]
            self.rebinder = None

            for rdir in rebinder_path:
                rpath = os.path.join(rdir, "rebind.so")
                if os.path.exists(rpath):
                    self.rebinder = rpath
                    break

            if not self.rebinder:
                raise Exception("rebind.so not found, perhaps you need to run make")

            self.target_host = "127.0.0.1"  # Loopback
            # Find a free high port
            sock = socket.socket(socket.AF_INET, socket.SOCK_STREAM)
            sock.bind(('', 0))
            self.target_port = sock.getsockname()[1]
            sock.close()

            os.environ.update({
                "LD_PRELOAD": self.rebinder,
                "REBIND_OLD_PORT": str(kwargs['listen_port']),
                "REBIND_NEW_PORT": str(self.target_port)})

        websocket.WebSocketServer.__init__(self, *args, **kwargs)

    def run_wrap_cmd(self):
        print("Starting '%s'" % " ".join(self.wrap_cmd))
        self.wrap_times.append(time.time())
        self.wrap_times.pop(0)
        self.cmd = subprocess.Popen(
                self.wrap_cmd, env=os.environ)
        self.spawn_message = True

    def started(self):
        """
        Called after Websockets server startup (i.e. after daemonize)
        """
        # Need to call wrapped command after daemonization so we can
        # know when the wrapped command exits
        msg = "  - proxying from %s:%s" % (
                self.listen_host, self.listen_port)
        if self.wrap_cmd:
<<<<<<< HEAD
            dst_string = self.unix_socket or "'%s' (port %s)" % (" ".join(self.wrap_cmd), self.target_port)
            print("  - proxying from %s:%s to %s\n" % (
                    self.listen_host, self.listen_port, dst_string))
            self.run_wrap_cmd()
        else:
            dst_string = self.unix_socket or "%s:%s" % (self.target_host, self.target_port)
            print("  - proxying from %s:%s to %s\n" % (
                    self.listen_host, self.listen_port, dst_string))
=======
            msg += " to '%s' - port %s" % (
                    " ".join(self.wrap_cmd, self.target_port))
        else:
            msg += " to %s:%s" % (self.target_host, self.listen_port)

        if self.ssl_target:
            msg += " (using SSL)"

        print(msg + "\n")

        if self.wrap_cmd:
            self.run_wrap_cmd()
>>>>>>> 89d2c924

    def poll(self):
        # If we are wrapping a command, check it's status

        if self.wrap_cmd and self.cmd:
            ret = self.cmd.poll()
            if ret != None:
                self.vmsg("Wrapped command exited (or daemon). Returned %s" % ret)
                self.cmd = None

        if self.wrap_cmd and self.cmd == None:
            # Response to wrapped command being gone
            if self.wrap_mode == "ignore":
                pass
            elif self.wrap_mode == "exit":
                sys.exit(ret)
            elif self.wrap_mode == "respawn":
                now = time.time()
                avg = sum(self.wrap_times)/len(self.wrap_times)
                if (now - avg) < 10:
                    # 3 times in the last 10 seconds
                    if self.spawn_message:
                        print("Command respawning too fast")
                        self.spawn_message = False
                else:
                    self.run_wrap_cmd()

    # 
    # Routines above this point are run in the master listener
    # process.
    #

    #
    # Routines below this point are connection handler routines and
    # will be run in a separate forked process for each connection.
    #

    def new_client(self):
        """
        Called after a new WebSocket connection has been established.
        """
        # Connect to the target
<<<<<<< HEAD
        if self.unix_socket:
            self.msg("connecting to unix socket : %s" % self.unix_socket)
        else:
            self.msg("connecting to: %s:%s" % (
                                    self.target_host, self.target_port))
        
        tsock = self.socket(self.target_host, self.target_port,
                            connect=True, unix_socket=self.unix_socket)
=======
         
        msg = "connecting to: %s:%s" % (
                self.target_host, self.target_port)
        if self.ssl_target:
            msg += " (using SSL)"
        self.msg(msg)

        tsock = self.socket(self.target_host, self.target_port,
                connect=True, use_ssl=self.ssl_target)
>>>>>>> 89d2c924

        if self.verbose and not self.daemon:
            print(self.traffic_legend)

        # Start proxying
        try:
            self.do_proxy(tsock)
        except:
            if tsock:
                tsock.shutdown(socket.SHUT_RDWR)
                tsock.close()
                self.vmsg("%s:%s: Target closed" %(
                    self.target_host, self.target_port))
            raise

    def do_proxy(self, target):
        """
        Proxy client WebSocket to normal target socket.
        """
        cqueue = []
        c_pend = 0
        tqueue = []
        rlist = [self.client, target]

        while True:
            wlist = []

            if tqueue: wlist.append(target)
            if cqueue or c_pend: wlist.append(self.client)
            ins, outs, excepts = select(rlist, wlist, [], 1)
            if excepts: raise Exception("Socket exception")

            if target in outs:
                # Send queued client data to the target
                dat = tqueue.pop(0)
                sent = target.send(dat)
                if sent == len(dat):
                    self.traffic(">")
                else:
                    # requeue the remaining data
                    tqueue.insert(0, dat[sent:])
                    self.traffic(".>")


            if target in ins:
                # Receive target data, encode it and queue for client
                buf = target.recv(self.buffer_size)
                if len(buf) == 0:
                    raise self.CClose(1000, "Target closed")

                cqueue.append(buf)
                self.traffic("{")


            if self.client in outs:
                # Send queued target data to the client
                c_pend = self.send_frames(cqueue)

                cqueue = []


            if self.client in ins:
                # Receive client data, decode it, and queue for target
                bufs, closed = self.recv_frames()
                tqueue.extend(bufs)

                if closed:
                    # TODO: What about blocking on client socket?
                    raise self.CClose(closed['code'], closed['reason'])

def websockify_init():
    usage = "\n    %prog [options]"
    usage += " [source_addr:]source_port target_addr:target_port"
    usage += "\n    %prog [options]"
    usage += " [source_addr:]source_port -- WRAP_COMMAND_LINE"
    parser = optparse.OptionParser(usage=usage)
    parser.add_option("--verbose", "-v", action="store_true",
            help="verbose messages and per frame traffic")
    parser.add_option("--record",
            help="record sessions to FILE.[session_number]", metavar="FILE")
    parser.add_option("--unix",
            help="unix socket to proxy network from", metavar="FILE")
    parser.add_option("--daemon", "-D",
            dest="daemon", action="store_true",
            help="become a daemon (background process)")
    parser.add_option("--run-once", action="store_true",
            help="handle a single WebSocket connection and exit")
    parser.add_option("--timeout", type=int, default=0,
            help="after TIMEOUT seconds exit when not connected")
    parser.add_option("--cert", default="self.pem",
            help="SSL certificate file")
    parser.add_option("--key", default=None,
            help="SSL key file (if separate from cert)")
    parser.add_option("--ssl-only", action="store_true",
            help="disallow non-encrypted client connections")
    parser.add_option("--ssl-target", action="store_true",
            help="connect to SSL target as SSL client")
    parser.add_option("--web", default=None, metavar="DIR",
            help="run webserver on same port. Serve files from DIR.")
    parser.add_option("--wrap-mode", default="exit", metavar="MODE",
            choices=["exit", "ignore", "respawn"],
            help="action to take when the wrapped program exits "
            "or daemonizes: exit (default), ignore, respawn")
    (opts, args) = parser.parse_args()

    # Sanity checks
    if len(args) < 1:
        parser.error("Too few arguments")
    if sys.argv.count('--'):
        opts.wrap_cmd = args[1:]
    else:
        opts.wrap_cmd = None
        if len(args) > 2:
            parser.error("Too many arguments")

    if not websocket.ssl and opts.ssl_target:
        parser.error("SSL target requested and Python SSL module not loaded.");
        
    if opts.ssl_only and not os.path.exists(opts.cert):
        parser.error("SSL only and %s not found" % opts.cert)

    # Parse host:port and convert ports to numbers
    if args[0].count(':') > 0:
        opts.listen_host, opts.listen_port = args[0].rsplit(':', 1)
    else:
        opts.listen_host, opts.listen_port = '', args[0]

    try:    opts.listen_port = int(opts.listen_port)
    except: parser.error("Error parsing listen port")

    if opts.wrap_cmd:
        opts.target_host = None
        opts.target_port = None
    else:
        if hasattr(opts, 'unix'):
            opts.target_host = opts.target_port = None
        else:
            if args[1].count(':') > 0:
                opts.target_host, opts.target_port = args[1].rsplit(':', 1)
            else:
                parser.error("Error parsing target")
            try:    opts.target_port = int(opts.target_port)
            except: parser.error("Error parsing target port")

    # Create and start the WebSockets proxy
    server = WebSocketProxy(**opts.__dict__)
    server.start_server()

if __name__ == '__main__':
    websockify_init()<|MERGE_RESOLUTION|>--- conflicted
+++ resolved
@@ -88,23 +88,15 @@
         """
         # Need to call wrapped command after daemonization so we can
         # know when the wrapped command exits
-        msg = "  - proxying from %s:%s" % (
-                self.listen_host, self.listen_port)
         if self.wrap_cmd:
-<<<<<<< HEAD
             dst_string = self.unix_socket or "'%s' (port %s)" % (" ".join(self.wrap_cmd), self.target_port)
-            print("  - proxying from %s:%s to %s\n" % (
-                    self.listen_host, self.listen_port, dst_string))
+            msg = "  - proxying from %s:%s to %s\n" % (
+                    self.listen_host, self.listen_port, dst_string)
             self.run_wrap_cmd()
         else:
             dst_string = self.unix_socket or "%s:%s" % (self.target_host, self.target_port)
-            print("  - proxying from %s:%s to %s\n" % (
-                    self.listen_host, self.listen_port, dst_string))
-=======
-            msg += " to '%s' - port %s" % (
-                    " ".join(self.wrap_cmd, self.target_port))
-        else:
-            msg += " to %s:%s" % (self.target_host, self.listen_port)
+            msg = "  - proxying from %s:%s to %s\n" % (
+                    self.listen_host, self.listen_port, dst_string)
 
         if self.ssl_target:
             msg += " (using SSL)"
@@ -113,7 +105,6 @@
 
         if self.wrap_cmd:
             self.run_wrap_cmd()
->>>>>>> 89d2c924
 
     def poll(self):
         # If we are wrapping a command, check it's status
@@ -156,26 +147,21 @@
         Called after a new WebSocket connection has been established.
         """
         # Connect to the target
-<<<<<<< HEAD
         if self.unix_socket:
-            self.msg("connecting to unix socket : %s" % self.unix_socket)
+            msg = "connecting to unix socket : %s" % self.unix_socket
         else:
-            self.msg("connecting to: %s:%s" % (
-                                    self.target_host, self.target_port))
+            msg = "connecting to: %s:%s" % (
+                                    self.target_host, self.target_port)
         
         tsock = self.socket(self.target_host, self.target_port,
-                            connect=True, unix_socket=self.unix_socket)
-=======
+                            connect=True, use_ssl=self.ssl_target, unix_socket=self.unix_socket)
          
-        msg = "connecting to: %s:%s" % (
-                self.target_host, self.target_port)
         if self.ssl_target:
             msg += " (using SSL)"
         self.msg(msg)
 
         tsock = self.socket(self.target_host, self.target_port,
                 connect=True, use_ssl=self.ssl_target)
->>>>>>> 89d2c924
 
         if self.verbose and not self.daemon:
             print(self.traffic_legend)
